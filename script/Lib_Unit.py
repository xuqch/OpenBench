--- conflicted
+++ resolved
@@ -71,22 +71,14 @@
 				'm2': lambda x: x / 1.e6,
 			},
 		}
-<<<<<<< HEAD
-
-=======
 		
->>>>>>> 3f13cbd8
 		for base_unit, conversions in conversion_factors.items():
 			if input_unit == base_unit:
 				return data, base_unit
 			elif input_unit in conversions:
 				converted_data = conversions[input_unit](data)
 				return converted_data, base_unit
-<<<<<<< HEAD
-
-=======
 		
->>>>>>> 3f13cbd8
 		# If no conversion is found after checking all base units
 		print(f'No conversion found for {input_unit}')
 		raise ValueError(f'Unsupported input unit: {input_unit}')
